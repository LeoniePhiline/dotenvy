--- conflicted
+++ resolved
@@ -82,28 +82,13 @@
 	})
 }
 
-<<<<<<< HEAD
-	pub fn getenv(&self, n: &str) -> Option<String> {
-		let n_bytes = &String::from_str(n).into_bytes();
-		self.env.get(n_bytes).and_then(|bytes| {
-			String::from_utf8(bytes.clone()).ok()
-		})
-=======
 pub fn from_path(path: &Path) -> Result<(), DotenvError> {
 	match File::open(path) {
 		Ok(file) => from_file(file),
 		Err(err) => Err(DotenvError::Io(err))
->>>>>>> 875f3880
 	}
 }
 
-<<<<<<< HEAD
-	pub fn getenv_as_bytes(&self, n: &str) -> Option<Vec<u8>> {
-		let n_bytes = &String::from_str(n).into_bytes();
-		self.env.get(n_bytes).map(|bytes| {
-			bytes.clone()})
-		}
-=======
 pub fn from_filename(filename: &str) -> Result<(), DotenvError> {
 	self_exe_path().as_mut().map(|path| {
 		path.push(filename);
@@ -114,7 +99,6 @@
 		detail: None
 	})))
 }
->>>>>>> 875f3880
 
 pub fn dotenv() -> Result<(), DotenvError> {
 	from_filename(".env")
